import asyncio
from collections import Iterable
from functools import partial

import zmq

<<<<<<< HEAD
=======
from aiozmq import create_zmq_connection

from .log import logger
>>>>>>> 10800f15
from .base import (
    NotFoundError,
    ParametersError,
    Service,
    ServiceClosedError,
    _BaseProtocol,
    _BaseServerProtocol,
    )
from .log import logger


@asyncio.coroutine
def connect_pubsub(*, connect=None, bind=None, loop=None,
                   translation_table=None):
    """A coroutine that creates and connects/binds pubsub client.

    Usually for this function you need to use connect parameter, but
    ZeroMQ does not forbid to use bind.

    translation_table -- an optional table for custom value translators.

    loop -- an optional parameter to point ZmqEventLoop.  If loop is
            None then default event loop will be given by
            asyncio.get_event_loop() call.

    Returns PubSubClient instance.

    """
    if loop is None:
        loop = asyncio.get_event_loop()

    transp, proto = yield from create_zmq_connection(
        lambda: _ClientProtocol(loop, translation_table=translation_table),
        zmq.PUB, connect=connect, bind=bind, loop=loop)
    return PubSubClient(loop, proto)


@asyncio.coroutine
def serve_pubsub(handler, *, subscribe=None, connect=None, bind=None,
                 loop=None, translation_table=None, log_exceptions=False,
                 exclude_log_exceptions=()):
    """A coroutine that creates and connects/binds pubsub server instance.

    Usually for this function you need to use *bind* parameter, but
    ZeroMQ does not forbid to use *connect*.

    handler -- an object which processes incoming pipeline calls.
               Usually you like to pass AttrHandler instance.

    log_exceptions -- log exceptions from remote calls if True.

    subscribe -- subscription specification.  Subscribe server to
                 topics.  Allowed parameters are str, bytes, iterable
                 of str or bytes.

    translation_table -- an optional table for custom value translators.

    exclude_log_exceptions -- sequence of exception classes than should not
                              be logged.

    loop -- an optional parameter to point ZmqEventLoop.  If loop is
            None then default event loop will be given by
            asyncio.get_event_loop() call.

    Returns PubSubService instance.
    Raises OSError on system error.
    Raises TypeError if arguments have inappropriate type.

    """
    if loop is None:
        loop = asyncio.get_event_loop()

    transp, proto = yield from create_zmq_connection(
        lambda: _ServerProtocol(loop, handler,
                                translation_table=translation_table,
                                log_exceptions=log_exceptions,
                                exclude_log_exceptions=exclude_log_exceptions),
        zmq.SUB, connect=connect, bind=bind, loop=loop)
    serv = PubSubService(loop, proto)
    if subscribe is not None:
        if isinstance(subscribe, (str, bytes)):
            subscribe = [subscribe]
        else:
            if not isinstance(subscribe, Iterable):
                raise TypeError('bind should be str, bytes or iterable')
        for topic in subscribe:
            serv.subscribe(topic)
    return serv


class _ClientProtocol(_BaseProtocol):

    def call(self, topic, name, args, kwargs):
        if self.transport is None:
            raise ServiceClosedError()
        if topic is None:
            btopic = b''
        elif isinstance(topic, str):
            btopic = topic.encode('utf-8')
        elif isinstance(topic, bytes):
            btopic = topic
        else:
            raise TypeError('topic argument should be None, str or bytes '
                            '({!r})'.format(topic))
        bname = name.encode('utf-8')
        bargs = self.packer.packb(args)
        bkwargs = self.packer.packb(kwargs)
        self.transport.write([btopic, bname, bargs, bkwargs])
        fut = asyncio.Future(loop=self.loop)
        fut.set_result(None)
        return fut


class PubSubClient(Service):

    def __init__(self, loop, proto):
        super().__init__(loop, proto)

    def publish(self, topic):
        """Return object for dynamic PubSub calls.

        The usage is:
        yield from client.publish('my_topic').ns.func(1, 2)

        topic argument may be None otherwise must be isntance of str or bytes
        """
        return _MethodCall(self._proto, topic)


class PubSubService(Service):

    def subscribe(self, topic):
        """Subscribe to the topic.

        topic argument must be str or bytes.
        Raises TypeError in other cases
        """
        if isinstance(topic, bytes):
            btopic = topic
        elif isinstance(topic, str):
            btopic = topic.encode('utf-8')
        else:
            raise TypeError('topic should be str or bytes, got {!r}'
                            .format(topic))
        self.transport.subscribe(btopic)

    def unsubscribe(self, topic):
        """Unsubscribe from the topic.

        topic argument must be str or bytes.
        Raises TypeError in other cases
        """
        if isinstance(topic, bytes):
            btopic = topic
        elif isinstance(topic, str):
            btopic = topic.encode('utf-8')
        else:
            raise TypeError('topic should be str or bytes, got {!r}'
                            .format(topic))
        self.transport.unsubscribe(btopic)


class _MethodCall:

    __slots__ = ('_proto', '_topic', '_names')

    def __init__(self, proto, topic, names=()):
        self._proto = proto
        self._topic = topic
        self._names = names

    def __getattr__(self, name):
        return self.__class__(self._proto, self._topic,
                              self._names + (name,))

    def __call__(self, *args, **kwargs):
        if not self._names:
            raise ValueError("PubSub method name is empty")
        return self._proto.call(self._topic, '.'.join(self._names),
                                args, kwargs)


class _ServerProtocol(_BaseServerProtocol):

    def msg_received(self, data):
        btopic, bname, bargs, bkwargs = data

        args = self.packer.unpackb(bargs)
        kwargs = self.packer.unpackb(bkwargs)
        try:
            name = bname.decode('utf-8')
            func = self.dispatch(name)
            args, kwargs, ret_ann = self.check_args(func, args, kwargs)
        except (NotFoundError, ParametersError) as exc:
            fut = asyncio.Future(loop=self.loop)
            fut.set_exception(exc)
        else:
            if asyncio.iscoroutinefunction(func):
                fut = asyncio.async(func(*args, **kwargs), loop=self.loop)
                self.pending_waiters.add(fut)
            else:
                fut = asyncio.Future(loop=self.loop)
                try:
                    fut.set_result(func(*args, **kwargs))
                except Exception as exc:
                    fut.set_exception(exc)
        fut.add_done_callback(partial(self.process_call_result,
                                      name=name, args=args, kwargs=kwargs))

    def process_call_result(self, fut, *, name, args, kwargs):
        self.pending_waiters.discard(fut)
        try:
            if fut.result() is not None:
                logger.warning("PubSub handler %r returned not None", name)
        except asyncio.CancelledError:
            return
        except (NotFoundError, ParametersError) as exc:
            logger.exception("Call to %r caused error: %r", name, exc)
        except Exception:
            self.try_log(fut, name, args, kwargs)<|MERGE_RESOLUTION|>--- conflicted
+++ resolved
@@ -4,12 +4,8 @@
 
 import zmq
 
-<<<<<<< HEAD
-=======
 from aiozmq import create_zmq_connection
 
-from .log import logger
->>>>>>> 10800f15
 from .base import (
     NotFoundError,
     ParametersError,
