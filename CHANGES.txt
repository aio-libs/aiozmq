CHANGES
-------

<<<<<<< HEAD
0.6.0 (XXXX-XX-XX)
^^^^^^^^^^^^^^^^^^

* Add transport.get_write_buffer_limits() method

* Add __repr__ to transport

* Add zmq_type to tr.get_extra_info()


0.5.0 (XXXX-XX-XX)
=======
0.5.1 (2014-09-27)
^^^^^^^^^^^^^^^^^^

* Fix loopless transport implementation.

0.5.0 (2014-08-23)
>>>>>>> 5ac03fe3
^^^^^^^^^^^^^^^^^^

* Support zmq devices in aiozmq.rpc.serve_rpc()

* Add loopless 0MQ transport

0.4.1 (2014-07-03)
^^^^^^^^^^^^^^^^^^

* Add exclude_log_exceptions parameter to rpc servers.

0.4.0 (2014-05-28)
^^^^^^^^^^^^^^^^^^

* Implement pause_reading/resume_reading methods in ZmqTransport.

0.3.0 (2014-05-17)
^^^^^^^^^^^^^^^^^^

* Add limited support for Windows.

* Fix unstable test execution, change ZmqEventLoop to use global
  shared zmq.Context by default.

* Process cancellation on rpc servers and clients.

0.2.0 (2014-04-18)
^^^^^^^^^^^^^^^^^^

* msg in msg_received now is a list, not tuple

* Allow to send empty msg by trsansport.write()

* Add benchmarks

* Derive ServiceClosedError from aiozmq.rpc.Error, not Exception

* Implement logging from remote calls at server side (log_exceptions parameter).

* Optimize byte counting in ZmqTransport.

0.1.3 (2014-04-10)
^^^^^^^^^^^^^^^^^^

* Function default values are not passed to an annotaion.
  Add check for libzmq version (should be >= 3.0)

0.1.2 (2014-04-01)
^^^^^^^^^^^^^^^^^^

* Function default values are not passed to an annotaion.

0.1.1 (2014-03-31)
^^^^^^^^^^^^^^^^^^

* Rename plural module names to single ones.

0.1.0 (2014-03-30)
^^^^^^^^^^^^^^^^^^

* Implement ZmqEventLoop with *create_zmq_connection* method which operates
  on zmq transport and protocol.

* Implement ZmqEventLoopPolicy.

* Introduce ZmqTransport and ZmqProtocol.

* Implement zmq.rpc with RPC, PUSHPULL and PUBSUB protocols.<|MERGE_RESOLUTION|>--- conflicted
+++ resolved
@@ -1,7 +1,6 @@
 CHANGES
 -------
 
-<<<<<<< HEAD
 0.6.0 (XXXX-XX-XX)
 ^^^^^^^^^^^^^^^^^^
 
@@ -12,15 +11,12 @@
 * Add zmq_type to tr.get_extra_info()
 
 
-0.5.0 (XXXX-XX-XX)
-=======
 0.5.1 (2014-09-27)
 ^^^^^^^^^^^^^^^^^^
 
 * Fix loopless transport implementation.
 
 0.5.0 (2014-08-23)
->>>>>>> 5ac03fe3
 ^^^^^^^^^^^^^^^^^^
 
 * Support zmq devices in aiozmq.rpc.serve_rpc()
