import unittest

import asyncio
import zmq
import aiozmq
import errno

from collections import deque

from asyncio import test_utils
from aiozmq.core import _ZmqTransportImpl
from unittest import mock

from aiozmq._test_util import check_errno


class TransportTests(unittest.TestCase):

    def setUp(self):
        self.loop = test_utils.TestLoop()
        self.sock = mock.Mock()
        self.sock.closed = False
        self.proto = test_utils.make_test_protocol(aiozmq.ZmqProtocol)
        self.tr = _ZmqTransportImpl(self.loop, zmq.SUB, self.sock, self.proto)
        self.exc_handler = mock.Mock()
        self.loop.set_exception_handler(self.exc_handler)

    def test_empty_write(self):
        self.tr.write([b''])
        self.assertTrue(self.sock.send_multipart.called)
        self.assertFalse(self.proto.pause_writing.called)
        self.assertFalse(self.tr._buffer)
        self.assertEqual(0, self.tr._buffer_size)
        self.assertFalse(self.exc_handler.called)
        self.assertNotIn(self.sock, self.loop.writers)

    def test_write(self):
        self.tr.write((b'a', b'b'))
        self.sock.send_multipart.assert_called_with((b'a', b'b'), zmq.DONTWAIT)
        self.assertFalse(self.proto.pause_writing.called)
        self.assertFalse(self.tr._buffer)
        self.assertEqual(0, self.tr._buffer_size)
        self.assertFalse(self.exc_handler.called)
        self.assertNotIn(self.sock, self.loop.writers)

    def test_partial_write(self):
        self.sock.send_multipart.side_effect = zmq.ZMQError(errno.EAGAIN)
        self.tr.write((b'a', b'b'))
        self.sock.send_multipart.assert_called_with((b'a', b'b'), zmq.DONTWAIT)
        self.assertFalse(self.proto.pause_writing.called)
        self.assertEqual([(2, (b'a', b'b'))], list(self.tr._buffer))
        self.assertEqual(2, self.tr._buffer_size)
        self.assertFalse(self.exc_handler.called)
        self.loop.assert_writer(self.sock, self.tr._write_ready)

    def test_partial_double_write(self):
        self.sock.send_multipart.side_effect = zmq.ZMQError(errno.EAGAIN)
        self.tr.write((b'a', b'b'))
        self.tr.write((b'c',))
        self.sock.send_multipart.mock_calls = [
            mock.call((b'a', b'b'), zmq.DONTWAIT)]
        self.assertFalse(self.proto.pause_writing.called)
        self.assertEqual([(2, (b'a', b'b')), (1, (b'c',))],
                         list(self.tr._buffer))
        self.assertEqual(3, self.tr._buffer_size)
        self.assertFalse(self.exc_handler.called)
        self.loop.assert_writer(self.sock, self.tr._write_ready)

    def test__write_ready(self):
        self.tr._buffer.append((2, (b'a', b'b')))
        self.tr._buffer.append((1, (b'c',)))
        self.tr._buffer_size = 3
        self.loop.add_writer(self.sock, self.tr._write_ready)

        self.tr._write_ready()

        self.sock.send_multipart.mock_calls = [
            mock.call((b'a', b'b'), zmq.DONTWAIT)]
        self.assertFalse(self.proto.pause_writing.called)
        self.assertEqual([(1, (b'c',))], list(self.tr._buffer))
        self.assertEqual(1, self.tr._buffer_size)
        self.assertFalse(self.exc_handler.called)
        self.loop.assert_writer(self.sock, self.tr._write_ready)

    def test__write_ready_sent_whole_buffer(self):
        self.tr._buffer.append((2, (b'a', b'b')))
        self.tr._buffer_size = 2
        self.loop.add_writer(self.sock, self.tr._write_ready)

        self.sock.send_multipart.mock_calls = [
            mock.call((b'a', b'b'), zmq.DONTWAIT)]
        self.tr._write_ready()

        self.assertFalse(self.proto.pause_writing.called)
        self.assertFalse(self.tr._buffer)
        self.assertEqual(0, self.tr._buffer_size)
        self.assertFalse(self.exc_handler.called)
        self.assertEqual(1, self.loop.remove_writer_count[self.sock])

    def test__write_ready_raises_ZMQError(self):
        self.tr._buffer.append((2, (b'a', b'b')))
        self.tr._buffer_size = 2
        self.loop.add_writer(self.sock, self.tr._write_ready)

        self.sock.send_multipart.side_effect = zmq.ZMQError(errno.ENOTSUP,
                                                            'not supported')
        self.tr._write_ready()
        self.assertFalse(self.proto.pause_writing.called)
        self.assertFalse(self.tr._buffer)
        self.assertEqual(0, self.tr._buffer_size)
        self.assertTrue(self.exc_handler.called)
        self.assertEqual(1, self.loop.remove_writer_count[self.sock])
        self.assertTrue(self.tr._closing)
        self.assertEqual(1, self.loop.remove_reader_count[self.sock])

    def test__write_ready_raises_EAGAIN(self):
        self.tr._buffer.append((2, (b'a', b'b')))
        self.tr._buffer_size = 2
        self.loop.add_writer(self.sock, self.tr._write_ready)

        self.sock.send_multipart.side_effect = zmq.ZMQError(errno.EAGAIN,
                                                            'try again')
        self.tr._write_ready()
        self.assertFalse(self.proto.pause_writing.called)
        self.assertEqual([(2, (b'a', b'b',))], list(self.tr._buffer))
        self.assertEqual(2, self.tr._buffer_size)
        self.assertFalse(self.exc_handler.called)
        self.loop.assert_writer(self.sock, self.tr._write_ready)
        self.assertFalse(self.tr._closing)
        self.loop.assert_reader(self.sock, self.tr._read_ready)

    def test_close_with_empty_buffer(self):
        self.tr.close()

        self.assertTrue(self.tr._closing)
        self.assertEqual(1, self.loop.remove_reader_count[self.sock])
        self.assertFalse(self.tr._buffer)
        self.assertEqual(0, self.tr._buffer_size)
        self.assertIsNotNone(self.tr._protocol)
        self.assertIsNotNone(self.tr._zmq_sock)
        self.assertIsNotNone(self.tr._loop)
        self.assertFalse(self.sock.close.called)

        test_utils.run_briefly(self.loop)

        self.proto.connection_lost.assert_called_with(None)
        self.assertIsNone(self.tr._protocol)
        self.assertIsNone(self.tr._zmq_sock)
        self.assertIsNone(self.tr._loop)
        self.sock.close.assert_called_with()

    def test_close_already_closed_socket(self):
        self.tr._zmq_sock.closed = True
        self.tr.close()

        self.assertTrue(self.tr._closing)
        self.assertEqual(1, self.loop.remove_reader_count[self.sock])
        self.assertFalse(self.tr._buffer)
        self.assertEqual(0, self.tr._buffer_size)
        self.assertIsNotNone(self.tr._protocol)
        self.assertIsNotNone(self.tr._zmq_sock)
        self.assertIsNotNone(self.tr._loop)
        self.assertFalse(self.sock.close.called)

        test_utils.run_briefly(self.loop)

        self.proto.connection_lost.assert_called_with(None)
        self.assertIsNone(self.tr._protocol)
        self.assertIsNone(self.tr._zmq_sock)
        self.assertIsNone(self.tr._loop)
        self.assertFalse(self.sock.close.called)

    def test_close_with_waiting_buffer(self):
        self.tr._buffer = deque([(b'data',)])
        self.tr._buffer_size = 4
        self.loop.add_writer(self.sock, self.tr._write_ready)

        self.tr.close()

        self.assertEqual(1, self.loop.remove_reader_count[self.sock])
        self.assertEqual(0, self.loop.remove_writer_count[self.sock])
        self.assertEqual([(b'data',)], list(self.tr._buffer))
        self.assertEqual(4, self.tr._buffer_size)
        self.assertTrue(self.tr._closing)

        self.assertIsNotNone(self.tr._protocol)
        self.assertIsNotNone(self.tr._zmq_sock)
        self.assertIsNotNone(self.tr._loop)
        self.assertFalse(self.sock.close.called)

        test_utils.run_briefly(self.loop)

        self.assertIsNotNone(self.tr._protocol)
        self.assertIsNotNone(self.tr._zmq_sock)
        self.assertIsNotNone(self.tr._loop)
        self.assertFalse(self.sock.close.called)
        self.assertFalse(self.proto.connection_lost.called)

    def test_double_closing(self):
        self.tr.close()
        self.tr.close()
        self.assertEqual(1, self.loop.remove_reader_count[self.sock])

    def test_close_on_last__write_ready(self):
        self.tr._buffer = deque([(4, (b'data',))])
        self.tr._buffer_size = 4
        self.loop.add_writer(self.sock, self.tr._write_ready)

        self.tr.close()
        self.tr._write_ready()

        self.assertFalse(self.tr._buffer)
        self.assertEqual(0, self.tr._buffer_size)
        self.assertIsNone(self.tr._protocol)
        self.assertIsNone(self.tr._zmq_sock)
        self.assertIsNone(self.tr._loop)
        self.proto.connection_lost.assert_called_with(None)
        self.sock.close.assert_called_with()

    def test_close_paused(self):
        self.tr.pause_reading()
        self.assertEqual(1, self.loop.remove_reader_count[self.sock])
        self.tr.close()

        self.assertTrue(self.tr._closing)
        self.assertEqual(1, self.loop.remove_reader_count[self.sock])
        self.assertFalse(self.tr._buffer)
        self.assertEqual(0, self.tr._buffer_size)
        self.assertIsNotNone(self.tr._protocol)
        self.assertIsNotNone(self.tr._zmq_sock)
        self.assertIsNotNone(self.tr._loop)
        self.assertFalse(self.sock.close.called)

        test_utils.run_briefly(self.loop)

        self.proto.connection_lost.assert_called_with(None)
        self.assertIsNone(self.tr._protocol)
        self.assertIsNone(self.tr._zmq_sock)
        self.assertIsNone(self.tr._loop)
        self.sock.close.assert_called_with()

    def test_write_eof(self):
        self.assertFalse(self.tr.can_write_eof())

    def test_dns_address(self):
        @asyncio.coroutine
        def go():
            with self.assertRaises(ValueError):
                yield from self.tr.connect('tcp://example.com:8080')

    def test_write_none(self):
        self.tr.write(None)
        self.assertFalse(self.sock.called)

    def test_write_noniterable(self):
        self.assertRaises(TypeError, self.tr.write, 1)
        self.assertFalse(self.sock.called)

    def test_write_nonbytes(self):
        self.assertRaises(TypeError, self.tr.write, [1])
        self.assertFalse(self.sock.called)

    def test_abort_with_empty_buffer(self):
        self.tr.abort()

        self.assertTrue(self.tr._closing)
        self.assertEqual(1, self.loop.remove_reader_count[self.sock])
        self.assertFalse(self.tr._buffer)
        self.assertEqual(0, self.tr._buffer_size)
        self.assertIsNotNone(self.tr._protocol)
        self.assertIsNotNone(self.tr._zmq_sock)
        self.assertIsNotNone(self.tr._loop)
        self.assertFalse(self.sock.close.called)

        test_utils.run_briefly(self.loop)

        self.proto.connection_lost.assert_called_with(None)
        self.assertIsNone(self.tr._protocol)
        self.assertIsNone(self.tr._zmq_sock)
        self.assertIsNone(self.tr._loop)
        self.sock.close.assert_called_with()

    def test_abort_with_waiting_buffer(self):
        self.tr._buffer = deque([(b'data',)])
        self.tr._buffer_size = 4
        self.loop.add_writer(self.sock, self.tr._write_ready)

        self.tr.abort()

        self.assertEqual(1, self.loop.remove_reader_count[self.sock])
        self.assertEqual(1, self.loop.remove_writer_count[self.sock])
        self.assertEqual([], list(self.tr._buffer))
        self.assertEqual(0, self.tr._buffer_size)
        self.assertTrue(self.tr._closing)

        test_utils.run_briefly(self.loop)

        self.assertIsNone(self.tr._protocol)
        self.assertIsNone(self.tr._zmq_sock)
        self.assertIsNone(self.tr._loop)
        self.assertTrue(self.proto.connection_lost.called)
        self.assertTrue(self.sock.close.called)

    def test_abort_with_close_on_waiting_buffer(self):
        self.tr._buffer = deque([(b'data',)])
        self.tr._buffer_size = 4
        self.loop.add_writer(self.sock, self.tr._write_ready)

        self.tr.close()
        self.tr.abort()

        self.assertEqual(1, self.loop.remove_reader_count[self.sock])
        self.assertEqual(1, self.loop.remove_writer_count[self.sock])
        self.assertEqual([], list(self.tr._buffer))
        self.assertEqual(0, self.tr._buffer_size)
        self.assertTrue(self.tr._closing)

        test_utils.run_briefly(self.loop)

        self.assertIsNone(self.tr._protocol)
        self.assertIsNone(self.tr._zmq_sock)
        self.assertIsNone(self.tr._loop)
        self.assertTrue(self.proto.connection_lost.called)
        self.assertTrue(self.sock.close.called)

    def test_abort_paused(self):
        self.tr.pause_reading()
        self.assertEqual(1, self.loop.remove_reader_count[self.sock])
        self.tr.abort()

        self.assertTrue(self.tr._closing)
        self.assertEqual(1, self.loop.remove_reader_count[self.sock])
        self.assertFalse(self.tr._buffer)
        self.assertEqual(0, self.tr._buffer_size)
        self.assertIsNotNone(self.tr._protocol)
        self.assertIsNotNone(self.tr._zmq_sock)
        self.assertIsNotNone(self.tr._loop)
        self.assertFalse(self.sock.close.called)

        test_utils.run_briefly(self.loop)

        self.proto.connection_lost.assert_called_with(None)
        self.assertIsNone(self.tr._protocol)
        self.assertIsNone(self.tr._zmq_sock)
        self.assertIsNone(self.tr._loop)
        self.sock.close.assert_called_with()

    def test__read_ready_got_EAGAIN(self):
        self.sock.recv_multipart.side_effect = zmq.ZMQError(errno.EAGAIN)
        self.tr._fatal_error = mock.Mock()

        self.tr._read_ready()

        self.assertFalse(self.tr._fatal_error.called)
        self.assertFalse(self.proto.msg_received.called)

    def test__read_ready_got_fatal_error(self):
        self.sock.recv_multipart.side_effect = zmq.ZMQError(errno.EINVAL)
        self.tr._fatal_error = mock.Mock()

        self.tr._read_ready()

        self.assertFalse(self.proto.msg_received.called)
        exc = self.tr._fatal_error.call_args[0][0]
        self.assertIsInstance(exc, OSError)
        self.assertEqual(exc.errno, errno.EINVAL)

    def test_setsockopt_EINTR(self):
        self.sock.setsockopt.side_effect = [zmq.ZMQError(errno.EINTR), None]
        self.assertIsNone(self.tr.setsockopt('opt', 'val'))
        self.assertEqual([mock.call('opt', 'val'), mock.call('opt', 'val')],
                         self.sock.setsockopt.call_args_list)

    def test_getsockopt_EINTR(self):
        self.sock.getsockopt.side_effect = [zmq.ZMQError(errno.EINTR), 'val']
        self.assertEqual('val', self.tr.getsockopt('opt'))
        self.assertEqual([mock.call('opt'), mock.call('opt')],
                         self.sock.getsockopt.call_args_list)

    def test_write_EAGAIN(self):
        self.sock.send_multipart.side_effect = zmq.ZMQError(errno.EAGAIN)
        self.tr.write((b'a', b'b'))
        self.sock.send_multipart.assert_called_once_with(
            (b'a', b'b'), zmq.DONTWAIT)
        self.assertFalse(self.proto.pause_writing.called)
        self.assertEqual([(2, (b'a', b'b'))], list(self.tr._buffer))
        self.assertEqual(2, self.tr._buffer_size)
        self.assertFalse(self.exc_handler.called)
        self.loop.assert_writer(self.sock, self.tr._write_ready)

    def test_write_EINTR(self):
        self.sock.send_multipart.side_effect = zmq.ZMQError(errno.EINTR)
        self.tr.write((b'a', b'b'))
        self.sock.send_multipart.assert_called_once_with(
            (b'a', b'b'), zmq.DONTWAIT)
        self.assertFalse(self.proto.pause_writing.called)
        self.assertEqual([(2, (b'a', b'b'))], list(self.tr._buffer))
        self.assertEqual(2, self.tr._buffer_size)
        self.assertFalse(self.exc_handler.called)
        self.loop.assert_writer(self.sock, self.tr._write_ready)

    def test_write_common_error(self):
        self.sock.send_multipart.side_effect = zmq.ZMQError(errno.ENOTSUP)
        self.tr.write((b'a', b'b'))
        self.sock.send_multipart.assert_called_once_with(
            (b'a', b'b'), zmq.DONTWAIT)
        self.assertFalse(self.proto.pause_writing.called)
        self.assertFalse(self.tr._buffer)
        self.assertEqual(0, self.tr._buffer_size)
        self.assertNotIn(self.sock, self.loop.writers)
        check_errno(errno.ENOTSUP,
                    self.exc_handler.call_args[0][1]['exception'])

    def test_subscribe_invalid_socket_type(self):
        self.tr._zmq_type = zmq.PUB
        self.assertRaises(NotImplementedError, self.tr.subscribe, b'a')
        self.assertRaises(NotImplementedError, self.tr.unsubscribe, b'a')
        self.assertRaises(NotImplementedError, self.tr.subscriptions)

    def test_double_subscribe(self):
        self.tr.subscribe(b'val')
        self.tr.subscribe(b'val')
        self.assertEqual({b'val'}, self.tr.subscriptions())
        self.sock.setsockopt.assert_called_once_with(zmq.SUBSCRIBE, b'val')

    def test_subscribe_bad_value_type(self):
        self.assertRaises(TypeError, self.tr.subscribe, 'a')
        self.assertFalse(self.tr.subscriptions())
        self.assertRaises(TypeError, self.tr.unsubscribe, 'a')
        self.assertFalse(self.sock.setsockopt.called)
        self.assertFalse(self.tr.subscriptions())

    def test_unsubscribe(self):
        self.tr.subscribe(b'val')

        self.tr.unsubscribe(b'val')
        self.assertFalse(self.tr.subscriptions())
        self.sock.setsockopt.assert_called_with(zmq.UNSUBSCRIBE, b'val')

<<<<<<< HEAD
    def test__set_write_buffer_limits1(self):
        self.tr.set_write_buffer_limits(low=10)
        self.assertEqual(10, self.tr._low_water)
        self.assertEqual(40, self.tr._high_water)

    def test__set_write_buffer_limits2(self):
        self.tr.set_write_buffer_limits(high=60)
        self.assertEqual(15, self.tr._low_water)
        self.assertEqual(60, self.tr._high_water)

    def test__set_write_buffer_limits3(self):
        with self.assertRaises(ValueError):
            self.tr.set_write_buffer_limits(high=1, low=2)

    def test__maybe_pause_protocol(self):
        self.tr.set_write_buffer_limits(high=10)
        self.assertFalse(self.tr._protocol_paused)
        self.sock.send_multipart.side_effect = zmq.ZMQError(errno.EAGAIN)
        self.tr.write([b'binary data'])
        self.assertEqual(11, self.tr._buffer_size)
        self.assertTrue(self.tr._protocol_paused)
        self.proto.pause_writing.assert_called_with()

    def test__maybe_pause_protocol_err(self):
        self.tr.set_write_buffer_limits(high=10)
        ceh = self.loop.call_exception_handler = mock.Mock()
        self.assertFalse(self.tr._protocol_paused)
        self.sock.send_multipart.side_effect = zmq.ZMQError(errno.EAGAIN)
        self.proto.pause_writing.side_effect = exc = RuntimeError()
        self.tr.write([b'binary data'])
        self.assertEqual(11, self.tr._buffer_size)
        self.assertTrue(self.tr._protocol_paused)
        ceh.assert_called_with(
            {'transport': self.tr,
             'exception': exc,
             'protocol': self.proto,
             'message': 'protocol.pause_writing() failed'})

    def test__maybe_pause_protocol_already_paused(self):
        self.tr.set_write_buffer_limits(high=10)
        self.tr._protocol_paused = True
        self.sock.send_multipart.side_effect = zmq.ZMQError(errno.EAGAIN)
        self.tr.write([b'binary data'])
        self.assertEqual(11, self.tr._buffer_size)
        self.assertTrue(self.tr._protocol_paused)
        self.assertFalse(self.proto.pause_writing.called)

    def test__maybe_resume_protocol(self):
        self.tr.set_write_buffer_limits()
        self.tr._protocol_paused = True
        self.tr._buffer_size = 11
        self.tr._buffer.append((11, [b'binary data']))

        self.tr._write_ready()
        self.assertEqual(0, self.tr._buffer_size)
        self.assertFalse(self.tr._buffer)

        self.assertFalse(self.tr._protocol_paused)
        self.proto.resume_writing.assert_called_with()

    def test__maybe_resume_protocol_err(self):
        self.tr.set_write_buffer_limits()
        self.tr._protocol_paused = True
        self.tr._buffer_size = 11
        self.tr._buffer.append((11, [b'binary data']))
        ceh = self.loop.call_exception_handler = mock.Mock()
        self.proto.resume_writing.side_effect = exc = RuntimeError()

        self.tr._write_ready()
        self.assertEqual(0, self.tr._buffer_size)
        self.assertFalse(self.tr._buffer)

        self.assertFalse(self.tr._protocol_paused)
        ceh.assert_called_with(
            {'transport': self.tr,
             'exception': exc,
             'protocol': self.proto,
             'message': 'protocol.resume_writing() failed'})
=======
    def test_pause_resume_reading(self):
        self.assertFalse(self.tr._paused)
        self.loop.assert_reader(self.sock, self.tr._read_ready)
        self.tr.pause_reading()
        self.assertTrue(self.tr._paused)
        self.assertNotIn(self.sock, self.loop.readers)
        self.tr.resume_reading()
        self.assertFalse(self.tr._paused)
        self.loop.assert_reader(self.sock, self.tr._read_ready)

    def test_pause_closing(self):
        self.tr.close()
        with self.assertRaises(RuntimeError):
            self.tr.pause_reading()

    def test_pause_paused(self):
        self.tr.pause_reading()
        with self.assertRaises(RuntimeError):
            self.tr.pause_reading()

    def test_resume_not_paused(self):
        with self.assertRaises(RuntimeError):
            self.tr.resume_reading()

    def test_resume_closed(self):
        self.assertIn(self.sock, self.loop.readers)
        self.tr.pause_reading()
        self.tr.close()
        self.tr.resume_reading()
        self.assertNotIn(self.sock, self.loop.readers)
>>>>>>> ec1e5c90
<|MERGE_RESOLUTION|>--- conflicted
+++ resolved
@@ -437,7 +437,6 @@
         self.assertFalse(self.tr.subscriptions())
         self.sock.setsockopt.assert_called_with(zmq.UNSUBSCRIBE, b'val')
 
-<<<<<<< HEAD
     def test__set_write_buffer_limits1(self):
         self.tr.set_write_buffer_limits(low=10)
         self.assertEqual(10, self.tr._low_water)
@@ -516,7 +515,7 @@
              'exception': exc,
              'protocol': self.proto,
              'message': 'protocol.resume_writing() failed'})
-=======
+
     def test_pause_resume_reading(self):
         self.assertFalse(self.tr._paused)
         self.loop.assert_reader(self.sock, self.tr._read_ready)
@@ -546,5 +545,4 @@
         self.tr.pause_reading()
         self.tr.close()
         self.tr.resume_reading()
-        self.assertNotIn(self.sock, self.loop.readers)
->>>>>>> ec1e5c90
+        self.assertNotIn(self.sock, self.loop.readers)